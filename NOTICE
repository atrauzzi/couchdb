Apache CouchDB
Copyright 2009-2013 The Apache Software Foundation

This product includes software developed at
The Apache Software Foundation (http://www.apache.org/).

This product also includes the following third-party components:

 * ac_check_icu.m4 (http://autoconf-archive.cryp.to/ac_check_icu.html)

   Copyright 2008, Akos Maroy <darkeye@tyrell.hu>

 * ac_check_curl.m4 (http://autoconf-archive.cryp.to/ac_check_curl.html)

   Copyright 2008, Akos Maroy <darkeye@tyrell.hu>

 * pkg.m4 (http://http://pkg-config.freedesktop.org/wiki/)

   Copyright 2004, Scott James Remnant <scott@netsplit.com>

 * jQuery (http://jquery.org/)

   Copyright 2012 jQuery Foundation and other contributors
 
 * jQuery UI (http://jqueryui.com)

   Copyright 2011, Paul Bakaus

 * json2.js (http://www.json.org/)

   Public domain

 * MochiWeb (http://code.google.com/p/mochiweb/)

   Copyright 2007, Mochi Media Coporation

 * ibrowse (http://github.com/cmullaparthi/ibrowse/tree/master)

   Copyright 2005-2012, Chandrashekhar Mullaparthi

 * Erlang OAuth (http://github.com/tim/erlang-oauth)

   Copyright 2012, the authors and contributors

 * ETap (http://github.com/ngerakines/etap/)

   Copyright 2009, Nick Gerakines <nick@gerakines.net>

 * mimeparse.js (http://code.google.com/p/mimeparse/)

   Copyright 2009, Chris Anderson <jchris@apache.org>

 * base64.js

   Copyright 1999, Masanao Izumo <iz@onicos.co.jp>

 * jspec.js (http://visionmedia.github.com/jspec/)

  Copyright 2010 TJ Holowaychuk <tj@vision-media.ca>

 * yajl (http://lloyd.github.com/yajl/)

  Copyright 2010, Lloyd Hilaiel

 * snappy (http://code.google.com/p/snappy/)

  Copyright 2005, Google Inc.

 * snappy-erlang-nif (https://github.com/fdmanana/snappy-erlang-nif)

  Copyright 2011, Filipe David Manana <fdmanana@apache.org>

 * CoffeeScript (http://coffeescript.org/)

  Copyright 2011, Jeremy Ashkenas

<<<<<<< HEAD
 * Sphinx (http://sphinx-doc.org/)
 
   Copyright 2011, the Sphinx team

 * Sizzle (http://sizzlejs.com/)
 
   Copyright 2010, The Dojo Foundation
 
 * Underscore.js 1.4.2 (http://underscorejs.org)

   Copyright 2012, Jeremy Ashkenas
=======
 * almond.js (http://github.com/jrburke/almond)

  Copyright 2011, The Dojo Foundation

 * backbone.js (http://backbonejs.org/)

  Copyright 2012, Jeremy Ashkenas, DocumentCloud Inc.

 * Bootstrap (http://twitter.github.com/bootstrap/)

  Copyright 2012, Twitter, Inc.

 * d3.js (http://d3js.org)

  Copyright 2012, Michael Bostock

 * JSHint (http://jshint.com/)

  Copyright 2002, Douglas Crockford, modifications by JSHint Community

 * Lodash (http://lodash.com/)

  Copyright 2012, John-David Dalton <http://allyoucanleet.com/>

 * nvd3.js (http://nvd3.org/)

  Copyright 2012, Novus Partners, Inc.

 * backbone.layoutmanager.js (https://github.com/tbranyen/backbone.layoutmanager)

  Copyright 2012, Tim Branyen (@tbranyen)

 * prettify.js (http://code.google.com/p/google-code-prettify/)

  Copyright 2011, Mike Samuel et al

 * PouchDB (https://github.com/daleharvey/pouchdb)

  Copyright 2012, Dale Harvey et al

 * require.js (https://github.com/jrburke/requirejs)

	Copyright (c) 2010-2011, The Dojo Foundation

 * codemirror.js (https://github.com/marijnh/CodeMirror)

	Copyright (C) 2013 by Marijn Haverbeke <marijnh@gmail.com>

 * codemirror-javascript.js (https://github.com/marijnh/CodeMirror)

	Copyright (C) 2013 by Marijn Haverbeke <marijnh@gmail.com>
>>>>>>> 28c8973b
<|MERGE_RESOLUTION|>--- conflicted
+++ resolved
@@ -74,7 +74,6 @@
 
   Copyright 2011, Jeremy Ashkenas
 
-<<<<<<< HEAD
  * Sphinx (http://sphinx-doc.org/)
  
    Copyright 2011, the Sphinx team
@@ -86,7 +85,7 @@
  * Underscore.js 1.4.2 (http://underscorejs.org)
 
    Copyright 2012, Jeremy Ashkenas
-=======
+
  * almond.js (http://github.com/jrburke/almond)
 
   Copyright 2011, The Dojo Foundation
@@ -137,5 +136,4 @@
 
  * codemirror-javascript.js (https://github.com/marijnh/CodeMirror)
 
-	Copyright (C) 2013 by Marijn Haverbeke <marijnh@gmail.com>
->>>>>>> 28c8973b
+	Copyright (C) 2013 by Marijn Haverbeke <marijnh@gmail.com>